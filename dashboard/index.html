--- conflicted
+++ resolved
@@ -23,28 +23,19 @@
     <meta property="og:url" content="https://ts-policy-watcher.vercel.app/">
     <meta property="og:title" content="T&S Policy Watcher - Real-time Policy Monitoring">
     <meta property="og:description" content="Monitor Trust & Safety policy changes across major platforms. Get instant alerts when policies update.">
-<<<<<<< HEAD
-    <meta property="og:site_name" content="T&S Policy Watcher">
     <meta property="og:image" content="https://ts-policy-watcher.vercel.app/dashboard/favicon.svg">
     <meta property="og:image:type" content="image/svg+xml">
     <meta property="og:image:width" content="100">
     <meta property="og:image:height" content="100">
     <meta property="og:image:alt" content="T&S Policy Watcher Shield">
-=======
-    <meta property="og:image" content="data:image/svg+xml,<svg xmlns='http://www.w3.org/2000/svg' viewBox='0 0 100 100'><defs><linearGradient id='gradient' x1='0%' y1='0%' x2='100%' y2='100%'><stop offset='0%' style='stop-color:%232c3e50;stop-opacity:1' /><stop offset='100%' style='stop-color:%233498db;stop-opacity:1' /></linearGradient></defs><circle cx='50' cy='50' r='45' fill='url(%23gradient)' stroke='white' stroke-width='3'/><path d='M50 20 L65 40 L50 35 L35 40 Z' fill='white'/><rect x='45' y='35' width='10' height='30' fill='white'/><rect x='30' y='60' width='40' height='6' rx='3' fill='white'/></svg>">
     <meta property="og:site_name" content="T&S Policy Watcher">
->>>>>>> d5dea2b3
     
     <!-- Twitter -->
     <meta property="twitter:card" content="summary_large_image">
     <meta property="twitter:url" content="https://ts-policy-watcher.vercel.app/">
     <meta property="twitter:title" content="T&S Policy Watcher - Real-time Policy Monitoring">
     <meta property="twitter:description" content="Monitor Trust & Safety policy changes across major platforms. Get instant alerts when policies update.">
-<<<<<<< HEAD
-    <meta name="twitter:image" content="https://ts-policy-watcher.vercel.app/dashboard/favicon.svg">
-=======
-    <meta property="twitter:image" content="data:image/svg+xml,<svg xmlns='http://www.w3.org/2000/svg' viewBox='0 0 100 100'><defs><linearGradient id='gradient' x1='0%' y1='0%' x2='100%' y2='100%'><stop offset='0%' style='stop-color:%232c3e50;stop-opacity:1' /><stop offset='100%' style='stop-color:%233498db;stop-opacity:1' /></linearGradient></defs><circle cx='50' cy='50' r='45' fill='url(%23gradient)' stroke='white' stroke-width='3'/><path d='M50 20 L65 40 L50 35 L35 40 Z' fill='white'/><rect x='45' y='35' width='10' height='30' fill='white'/><rect x='30' y='60' width='40' height='6' rx='3' fill='white'/></svg>">
->>>>>>> d5dea2b3
+    <meta property="twitter:image" content="https://ts-policy-watcher.vercel.app/dashboard/favicon.svg">
     
     <!-- Favicon -->
     <link rel="icon" type="image/svg+xml" href="data:image/svg+xml,<svg xmlns='http://www.w3.org/2000/svg' viewBox='0 0 100 100'><defs><linearGradient id='gradient' x1='0%' y1='0%' x2='100%' y2='100%'><stop offset='0%' style='stop-color:%232c3e50;stop-opacity:1' /><stop offset='100%' style='stop-color:%233498db;stop-opacity:1' /></linearGradient></defs><circle cx='50' cy='50' r='45' fill='url(%23gradient)' stroke='white' stroke-width='3'/><path d='M50 20 L65 40 L50 35 L35 40 Z' fill='white'/><rect x='45' y='35' width='10' height='30' fill='white'/><rect x='30' y='60' width='40' height='6' rx='3' fill='white'/></svg>">
